//! V5 Smart Motors

use core::time::Duration;

use bitflags::bitflags;
use snafu::Snafu;
use vex_sdk::{
    vexDeviceMotorAbsoluteTargetSet, vexDeviceMotorBrakeModeSet, vexDeviceMotorCurrentGet,
    vexDeviceMotorCurrentLimitGet, vexDeviceMotorCurrentLimitSet, vexDeviceMotorEfficiencyGet,
    vexDeviceMotorEncoderUnitsSet, vexDeviceMotorFaultsGet, vexDeviceMotorFlagsGet,
    vexDeviceMotorGearingGet, vexDeviceMotorGearingSet, vexDeviceMotorPositionGet,
    vexDeviceMotorPositionRawGet, vexDeviceMotorPositionReset, vexDeviceMotorPositionSet,
    vexDeviceMotorPowerGet, vexDeviceMotorReverseFlagGet, vexDeviceMotorReverseFlagSet,
    vexDeviceMotorTemperatureGet, vexDeviceMotorTorqueGet, vexDeviceMotorVelocityGet,
    vexDeviceMotorVelocitySet, vexDeviceMotorVelocityUpdate, vexDeviceMotorVoltageGet,
    vexDeviceMotorVoltageLimitGet, vexDeviceMotorVoltageLimitSet, vexDeviceMotorVoltageSet,
    V5MotorBrakeMode, V5MotorGearset, V5_DeviceT,
};
#[cfg(feature = "dangerous_motor_tuning")]
use vex_sdk::{vexDeviceMotorPositionPidSet, vexDeviceMotorVelocityPidSet, V5_DeviceMotorPid};

use super::{SmartDevice, SmartDeviceTimestamp, SmartDeviceType, SmartPort};
use crate::{position::Position, PortError};

/// The basic motor struct.
#[derive(Debug, PartialEq)]
pub struct Motor {
    port: SmartPort,
    target: MotorControl,
    device: V5_DeviceT,

    motor_type: MotorType,
}

// SAFETY: Required because we store a raw pointer to the device handle to avoid it getting from the
// SDK each device function. Simply sharing a raw pointer across threads is not inherently unsafe.
unsafe impl Send for Motor {}
unsafe impl Sync for Motor {}

/// Represents a possible target for a [`Motor`].
#[derive(Clone, Copy, Debug, PartialEq)]
pub enum MotorControl {
    /// The motor brakes using a specified [`BrakeMode`].
    Brake(BrakeMode),

    /// The motor outputs a raw voltage.
    ///
    /// # Fields
    ///
    /// - `0`: The desired output voltage of the motor
    Voltage(f64),

    /// The motor attempts to hold a velocity using its internal PID control.
    ///
    /// # Fields
    ///
    /// - `0`: The desired speed of the motor during the movement operation
    Velocity(i32),

    /// The motor attempts to reach a position using its internal PID control.
    ///
    /// # Fields
    ///
    /// - `0`: The desired position of the motor after the movement operation
    /// - `1`: The desired speed of the motor during the movement operation
    Position(Position, i32),
}

/// Represents a possible direction that a motor can be configured as.
#[derive(Debug, Clone, Copy, Eq, PartialEq)]
pub enum Direction {
    /// Motor rotates in the forward direction.
    Forward,

    /// Motor rotates in the reverse direction.
    Reverse,
}

impl Direction {
    /// Returns `true` if the level is [`Forward`](Direction::Forward).
    #[must_use]
    pub const fn is_forward(&self) -> bool {
        match self {
            Self::Forward => true,
            Self::Reverse => false,
        }
    }

    /// Returns `true` if the level is [`Reverse`](Direction::Reverse).
    #[must_use]
    pub const fn is_reverse(&self) -> bool {
        match self {
            Self::Forward => false,
            Self::Reverse => true,
        }
    }
}

impl core::ops::Not for Direction {
    type Output = Self;

    fn not(self) -> Self::Output {
        match self {
            Self::Forward => Self::Reverse,
            Self::Reverse => Self::Forward,
        }
    }
}

/// Represents the type of a smart motor.
/// Either a 11W (V5) or 5.5W (EXP) motor.
#[derive(Debug, Clone, Copy, PartialEq, Eq)]
pub enum MotorType {
    /// A 5.5W Smart Motor
    Exp,
    /// An 11W Smart Motor
    V5,
}
impl MotorType {
    /// Returns `true` if the motor is a 5.5W (EXP) Smart Motor.
    pub const fn is_exp(&self) -> bool {
        matches!(self, Self::Exp)
    }

    /// Returns `true` if the motor is an 11W (V5) Smart Motor.
    pub const fn is_v5(&self) -> bool {
        matches!(self, Self::V5)
    }

    /// Gets the maximum voltage for a motor of this type.
    pub const fn max_voltage(&self) -> f64 {
        match self {
            MotorType::Exp => Motor::V5_MAX_VOLTAGE,
            MotorType::V5 => Motor::EXP_MAX_VOLTAGE,
        }
    }
}

impl Motor {
    /// The maximum voltage value that can be sent to a V5 [`Motor`].
    pub const V5_MAX_VOLTAGE: f64 = 12.0;
    /// The maximum voltage value that can be sent to a EXP [`Motor`].
    pub const EXP_MAX_VOLTAGE: f64 = 10.0;

    /// The rate at which data can be read from a [`Motor`].
    pub const DATA_READ_INTERVAL: Duration = Duration::from_millis(10);

    /// The rate at which data can be written to a [`Motor`].
    pub const DATA_WRITE_INTERVAL: Duration = Duration::from_millis(5);

<<<<<<< HEAD
    /// Create a new motor from a smart port index.
    #[must_use]
    pub fn new(port: SmartPort, gearset: Gearset, direction: Direction) -> Self {
=======
    /// Create a new V5 or EXP motor.
    fn new_with_type(
        port: SmartPort,
        gearset: Gearset,
        direction: Direction,
        motor_type: MotorType,
    ) -> Self {
>>>>>>> 3bc11abc
        let device = unsafe { port.device_handle() }; // SAFETY: This function is only called once on this port.

        // NOTE: SDK properly stores device state when unplugged, meaning that we can safely
        // set these without consequence even if the device is not available. This is an edge
        // case for the SDK though, and seems to just be a thing for motors and rotation sensors.
        unsafe {
            vexDeviceMotorEncoderUnitsSet(
                device,
                vex_sdk::V5MotorEncoderUnits::kMotorEncoderCounts,
            );

            vexDeviceMotorReverseFlagSet(device, direction.is_reverse());
            vexDeviceMotorGearingSet(device, gearset.into());
        }

        Self {
            port,
            target: MotorControl::Voltage(0.0),
            device,
            motor_type,
        }
    }

    /// Creates a new 11W (V5) Smart Motor.
    /// See [`Motor::new_exp`] to create a 5.5W (EXP) Smart Motor.
    pub fn new(port: SmartPort, gearset: Gearset, direction: Direction) -> Self {
        Self::new_with_type(port, gearset, direction, MotorType::V5)
    }
    /// Creates a new 5.5W (EXP) Smart Motor.
    /// See [`Motor::new`] to create a 11W (V5) Smart Motor.
    pub fn new_exp(port: SmartPort, direction: Direction) -> Self {
        Self::new_with_type(port, Gearset::Green, direction, MotorType::Exp)
    }

    /// Sets the target that the motor should attempt to reach.
    ///
    /// This could be a voltage, velocity, position, or even brake mode.
    ///
    /// # Errors
    ///
    /// - A [`MotorError::Port`] error is returned if a motor device is not currently connected to the smart port.
    pub fn set_target(&mut self, target: MotorControl) -> Result<(), MotorError> {
        let gearset = self.gearset()?;
        self.target = target;

        match target {
            MotorControl::Brake(mode) => unsafe {
                vexDeviceMotorBrakeModeSet(self.device, mode.into());
                // Force motor into braking by putting it into velocity control with a 0rpm setpoint.
                vexDeviceMotorVelocitySet(self.device, 0);
            },
            MotorControl::Velocity(rpm) => unsafe {
                vexDeviceMotorBrakeModeSet(
                    self.device,
                    vex_sdk::V5MotorBrakeMode::kV5MotorBrakeModeCoast,
                );
                vexDeviceMotorVelocitySet(self.device, rpm);
            },
            MotorControl::Voltage(volts) => unsafe {
                vexDeviceMotorBrakeModeSet(
                    self.device,
                    vex_sdk::V5MotorBrakeMode::kV5MotorBrakeModeCoast,
                );
                vexDeviceMotorVoltageSet(self.device, (volts * 1000.0) as i32);
            },
            MotorControl::Position(position, velocity) => unsafe {
                vexDeviceMotorBrakeModeSet(
                    self.device,
                    vex_sdk::V5MotorBrakeMode::kV5MotorBrakeModeCoast,
                );
                // position will not reach large enough values to cause loss of precision during normal operation
                #[allow(clippy::cast_precision_loss)]
                vexDeviceMotorAbsoluteTargetSet(
                    self.device,
                    position.as_ticks(gearset.ticks_per_revolution()) as f64,
                    velocity,
                );
            },
        }

        Ok(())
    }

    /// Sets the motors target to a given [`BrakeMode`].
    ///
    /// # Errors
    ///
    /// - A [`MotorError::Port`] error is returned if a motor device is not currently connected to the smart port.
    pub fn brake(&mut self, mode: BrakeMode) -> Result<(), MotorError> {
        self.set_target(MotorControl::Brake(mode))
    }

    /// Spins the motor at a target velocity.
    ///
    /// This velocity corresponds to different actual speeds in RPM depending on the gearset used for the motor.
    /// Velocity is held with an internal PID controller to ensure consistent speed, as opposed to setting the
    /// motor's voltage.
    ///
    /// # Errors
    ///
    /// - A [`MotorError::Port`] error is returned if a motor device is not currently connected to the smart port.
    pub fn set_velocity(&mut self, rpm: i32) -> Result<(), MotorError> {
        self.set_target(MotorControl::Velocity(rpm))
    }

    /// Sets the motor's output voltage.
    ///
    /// This voltage value spans from -12 (fully spinning reverse) to +12 (fully spinning forwards) volts, and
    /// controls the raw output of the motor.
    ///
    /// # Errors
    ///
    /// - A [`MotorError::Port`] error is returned if a motor device is not currently connected to the smart port.
    pub fn set_voltage(&mut self, volts: f64) -> Result<(), MotorError> {
        self.set_target(MotorControl::Voltage(volts))
    }

    /// Sets an absolute position target for the motor to attempt to reach.
    ///
    /// # Errors
    ///
    /// - A [`MotorError::Port`] error is returned if a motor device is not currently connected to the smart port.
    pub fn set_position_target(
        &mut self,
        position: Position,
        velocity: i32,
    ) -> Result<(), MotorError> {
        self.set_target(MotorControl::Position(position, velocity))
    }

    /// Changes the output velocity for a profiled movement (motor_move_absolute or motor_move_relative).
    ///
    /// This will have no effect if the motor is not following a profiled movement.
    ///
    /// # Errors
    ///
    /// - A [`MotorError::Port`] error is returned if a motor device is not currently connected to the smart port.
    pub fn update_profiled_velocity(&mut self, velocity: i32) -> Result<(), MotorError> {
        self.validate_port()?;

        unsafe {
            vexDeviceMotorVelocityUpdate(self.device, velocity);
        }

        if let MotorControl::Position(position, _) = self.target {
            self.target = MotorControl::Position(position, velocity);
        }

        Ok(())
    }

    /// Get the current [`MotorControl`] value that the motor is attempting to use.
    ///
    /// # Errors
    ///
    /// - A [`MotorError::Port`] error is returned if a motor device is not currently connected to the smart port.
    pub fn target(&self) -> Result<MotorControl, MotorError> {
        self.validate_port()?;
        Ok(self.target)
    }

    /// Sets the gearset of the motor.
    ///
    /// # Errors
    ///
    /// - A [`MotorError::Port`] error is returned if a motor device is not currently connected to the smart port.
    pub fn set_gearset(&mut self, gearset: Gearset) -> Result<(), MotorError> {
        if self.motor_type.is_exp() {
            return Err(MotorError::SetGearsetExp);
        }
        self.validate_port()?;
        unsafe {
            vexDeviceMotorGearingSet(self.device, gearset.into());
        }
        Ok(())
    }

    /// Gets the gearset of the motor.
    ///
    /// # Errors
    ///
    /// - A [`MotorError::Port`] error is returned if a motor device is not currently connected to the smart port.
    pub fn gearset(&self) -> Result<Gearset, MotorError> {
        if self.motor_type.is_exp() {
            return Ok(Gearset::Green);
        }
        self.validate_port()?;
        Ok(unsafe { vexDeviceMotorGearingGet(self.device) }.into())
    }

    /// Gets the type of the motor
    pub const fn motor_type(&self) -> MotorType {
        self.motor_type
    }
    /// Returns `true` if the motor is a 5.5W (EXP) Smart Motor.
    pub const fn is_exp(&self) -> bool {
        self.motor_type.is_exp()
    }
    /// Returns `true` if the motor is an 11W (V5) Smart Motor.
    pub const fn is_v5(&self) -> bool {
        self.motor_type.is_v5()
    }

    /// Gets the maximum voltage for the motor based off of its [motor type](Motor::motor_type).
    pub const fn max_voltage(&self) -> f64 {
        self.motor_type.max_voltage()
    }

    /// Gets the estimated angular velocity (RPM) of the motor.
    ///
    /// # Errors
    ///
    /// - A [`MotorError::Port`] error is returned if a motor device is not currently connected to the smart port.
    pub fn velocity(&self) -> Result<i32, MotorError> {
        self.validate_port()?;
        Ok(unsafe { vexDeviceMotorVelocityGet(self.device) })
    }

    /// Returns the power drawn by the motor in Watts.
    ///
    /// # Errors
    ///
    /// - A [`MotorError::Port`] error is returned if a motor device is not currently connected to the smart port.
    pub fn power(&self) -> Result<f64, MotorError> {
        self.validate_port()?;
        Ok(unsafe { vexDeviceMotorPowerGet(self.device) })
    }

    /// Returns the torque output of the motor in Nm.
    ///
    /// # Errors
    ///
    /// - A [`MotorError::Port`] error is returned if a motor device is not currently connected to the smart port.
    pub fn torque(&self) -> Result<f64, MotorError> {
        self.validate_port()?;
        Ok(unsafe { vexDeviceMotorTorqueGet(self.device) })
    }

    /// Returns the voltage the motor is drawing in volts.
    ///
    /// # Errors
    ///
    /// - A [`MotorError::Port`] error is returned if a motor device is not currently connected to the smart port.
    pub fn voltage(&self) -> Result<f64, MotorError> {
        self.validate_port()?;
        Ok(f64::from(unsafe { vexDeviceMotorVoltageGet(self.device) }) / 1000.0)
    }

    /// Returns the current position of the motor.
    ///
    /// # Errors
    ///
    /// - A [`MotorError::Port`] error is returned if a motor device is not currently connected to the smart port.
    pub fn position(&self) -> Result<Position, MotorError> {
        let gearset = self.gearset()?;
        Ok(Position::from_ticks(
            unsafe { vexDeviceMotorPositionGet(self.device) } as i64,
            gearset.ticks_per_revolution(),
        ))
    }

    /// Returns the most recently recorded raw encoder tick data from the motor's IME
    /// along with a timestamp of the internal clock of the motor indicating when the
    /// data was recorded.
    ///
    /// # Errors
    ///
    /// - A [`MotorError::Port`] error is returned if a motor device is not currently connected to the smart port.
    pub fn raw_position(&self) -> Result<(i32, SmartDeviceTimestamp), MotorError> {
        self.validate_port()?;

        let mut timestamp: u32 = 0;
        let ticks = unsafe { vexDeviceMotorPositionRawGet(self.device, &mut timestamp) };

        Ok((ticks, SmartDeviceTimestamp(timestamp)))
    }

    /// Returns the electrical current draw of the motor in amps.
    ///
    /// # Errors
    ///
    /// - A [`MotorError::Port`] error is returned if a motor device is not currently connected to the smart port.
    pub fn current(&self) -> Result<f64, MotorError> {
        self.validate_port()?;
        Ok(f64::from(unsafe { vexDeviceMotorCurrentGet(self.device) }) / 1000.0)
    }

    /// Gets the efficiency of the motor from a range of [0.0, 1.0].
    ///
    /// An efficiency of 1.0 means that the motor is moving electrically while
    /// drawing no electrical power, and an efficiency of 0.0 means that the motor
    /// is drawing power but not moving.
    ///
    /// # Errors
    ///
    /// - A [`MotorError::Port`] error is returned if a motor device is not currently connected to the smart port.
    pub fn efficiency(&self) -> Result<f64, MotorError> {
        self.validate_port()?;

        Ok(unsafe { vexDeviceMotorEfficiencyGet(self.device) } / 100.0)
    }

    /// Sets the current encoder position to zero without moving the motor.
    /// Analogous to taring or resetting the encoder to the current position.
    ///
    /// # Errors
    ///
    /// - A [`MotorError::Port`] error is returned if a motor device is not currently connected to the smart port.
    pub fn reset_position(&mut self) -> Result<(), MotorError> {
        self.validate_port()?;
        unsafe { vexDeviceMotorPositionReset(self.device) }
        Ok(())
    }

    /// Sets the current encoder position to the given position without moving the motor.
    /// Analogous to taring or resetting the encoder so that the new position is equal to the given position.
    ///
    /// # Errors
    ///
    /// - A [`MotorError::Port`] error is returned if a motor device is not currently connected to the smart port.
    pub fn set_position(&mut self, position: Position) -> Result<(), MotorError> {
        self.validate_port()?;
        unsafe { vexDeviceMotorPositionSet(self.device, position.as_degrees()) }
        Ok(())
    }

    /// Sets the current limit for the motor in amps.
    ///
    /// # Errors
    ///
    /// - A [`MotorError::Port`] error is returned if a motor device is not currently connected to the smart port.
    pub fn set_current_limit(&mut self, limit: f64) -> Result<(), MotorError> {
        self.validate_port()?;
        unsafe { vexDeviceMotorCurrentLimitSet(self.device, (limit * 1000.0) as i32) }
        Ok(())
    }

    /// Sets the voltage limit for the motor in volts.
    ///
    /// # Errors
    ///
    /// - A [`MotorError::Port`] error is returned if a motor device is not currently connected to the smart port.
    pub fn set_voltage_limit(&mut self, limit: f64) -> Result<(), MotorError> {
        self.validate_port()?;

        unsafe {
            vexDeviceMotorVoltageLimitSet(self.device, (limit * 1000.0) as i32);
        }

        Ok(())
    }

    /// Gets the current limit for the motor in amps.
    ///
    /// # Errors
    ///
    /// - A [`MotorError::Port`] error is returned if a motor device is not currently connected to the smart port.
    pub fn current_limit(&self) -> Result<f64, MotorError> {
        self.validate_port()?;
        Ok(f64::from(unsafe { vexDeviceMotorCurrentLimitGet(self.device) }) / 1000.0)
    }

    /// Gets the voltage limit for the motor if one has been explicitly set.
    ///
    /// # Errors
    ///
    /// - A [`MotorError::Port`] error is returned if a motor device is not currently connected to the smart port.
    pub fn voltage_limit(&self) -> Result<f64, MotorError> {
        self.validate_port()?;
        Ok(f64::from(unsafe { vexDeviceMotorVoltageLimitGet(self.device) }) / 1000.0)
    }

    /// Returns the internal temperature recorded by the motor in increments of 5 °C.
    ///
    /// # Errors
    ///
    /// - A [`MotorError::Port`] error is returned if a motor device is not currently connected to the smart port.
    pub fn temperature(&self) -> Result<f64, MotorError> {
        self.validate_port()?;
        Ok(unsafe { vexDeviceMotorTemperatureGet(self.device) })
    }

    /// Get the status flags of a motor.
    ///
    /// # Errors
    ///
    /// - A [`MotorError::Port`] error is returned if a motor device is not currently connected to the smart port.
    /// - A [`MotorError::Busy`] error is returned if the motor's status could not be read.
    pub fn status(&self) -> Result<MotorStatus, MotorError> {
        self.validate_port()?;

        let status = MotorStatus::from_bits_retain(unsafe { vexDeviceMotorFlagsGet(self.device) });

        // This is technically just a flag, but it indicates that an error occurred when trying
        // to get the flags, so we return early here.
        if status.contains(MotorStatus::BUSY) {
            return Err(MotorError::Busy);
        }

        Ok(status)
    }

    /// Get the fault flags of the motor.
    ///
    /// # Errors
    ///
    /// - A [`MotorError::Port`] error is returned if a motor device is not currently connected to the smart port.
    pub fn faults(&self) -> Result<MotorFaults, MotorError> {
        self.validate_port()?;

        Ok(MotorFaults::from_bits_retain(unsafe {
            vexDeviceMotorFaultsGet(self.device)
        }))
    }

    /// Check if the motor's over temperature flag is set.
    ///
    /// # Errors
    ///
    /// - A [`MotorError::Port`] error is returned if a motor device is not currently connected to the smart port.
    pub fn is_over_temperature(&self) -> Result<bool, MotorError> {
        Ok(self.faults()?.contains(MotorFaults::OVER_TEMPERATURE))
    }

    /// Check if the motor's over-current flag is set.
    ///
    /// # Errors
    ///
    /// - A [`MotorError::Port`] error is returned if a motor device is not currently connected to the smart port.
    pub fn is_over_current(&self) -> Result<bool, MotorError> {
        Ok(self.faults()?.contains(MotorFaults::OVER_CURRENT))
    }

    /// Check if a H-bridge (motor driver) fault has occurred.
    ///
    /// # Errors
    ///
    /// - A [`MotorError::Port`] error is returned if a motor device is not currently connected to the smart port.
    pub fn is_driver_fault(&self) -> Result<bool, MotorError> {
        Ok(self.faults()?.contains(MotorFaults::DRIVER_FAULT))
    }

    /// Check if the motor's H-bridge has an over-current fault.
    ///
    /// # Errors
    ///
    /// - A [`MotorError::Port`] error is returned if a motor device is not currently connected to the smart port.
    pub fn is_driver_over_current(&self) -> Result<bool, MotorError> {
        Ok(self.faults()?.contains(MotorFaults::OVER_CURRENT))
    }

    /// Set the [`Direction`] of this motor.
    ///
    /// # Errors
    ///
    /// - A [`MotorError::Port`] error is returned if a motor device is not currently connected to the smart port.
    pub fn set_direction(&mut self, direction: Direction) -> Result<(), MotorError> {
        self.validate_port()?;

        unsafe {
            vexDeviceMotorReverseFlagSet(self.device, direction.is_reverse());
        }

        Ok(())
    }

    /// Get the [`Direction`] of this motor.
    ///
    /// # Errors
    ///
    /// - A [`MotorError::Port`] error is returned if a motor device is not currently connected to the smart port.
    pub fn direction(&self) -> Result<Direction, MotorError> {
        self.validate_port()?;

        Ok(match unsafe { vexDeviceMotorReverseFlagGet(self.device) } {
            false => Direction::Forward,
            true => Direction::Reverse,
        })
    }

    /// Adjusts the internal tuning constants of the motor when using velocity control.
    ///
    /// # Hardware Safety
    ///
    /// Modifying internal motor control is **dangerous**, and can result in permanent hardware damage
    /// to smart motors if done incorrectly. Use these functions entirely at your own risk.
    ///
    /// VEX has chosen not to disclose the default constants used by smart motors, and currently
    /// has no plans to do so. As such, the units and finer details of [`MotorTuningConstants`] are not
    /// well-known or understood, as we have no reference for what these constants should look
    /// like.
    ///
    /// # Errors
    ///
    /// - A [`MotorError::Port`] error is returned if a motor device is not currently connected to the smart port.
    #[cfg(feature = "dangerous_motor_tuning")]
    pub fn set_velocity_tuning_constants(
        &mut self,
        constants: MotorTuningConstants,
    ) -> Result<(), MotorError> {
        self.validate_port()?;

        let mut constants = V5_DeviceMotorPid::from(constants);
        unsafe { vexDeviceMotorVelocityPidSet(self.device, &mut constants) }

        Ok(())
    }

    /// Adjusts the internal tuning constants of the motor when using position control.
    ///
    /// # Hardware Safety
    ///
    /// Modifying internal motor control is **dangerous**, and can result in permanent hardware damage
    /// to smart motors if done incorrectly. Use these functions entirely at your own risk.
    ///
    /// VEX has chosen not to disclose the default constants used by smart motors, and currently
    /// has no plans to do so. As such, the units and finer details of [`MotorTuningConstants`] are not
    /// well-known or understood, as we have no reference for what these constants should look
    /// like.
    ///
    /// # Errors
    ///
    /// - A [`MotorError::Port`] error is returned if a motor device is not currently connected to the smart port.
    #[cfg(feature = "dangerous_motor_tuning")]
    pub fn set_position_tuning_constants(
        &mut self,
        constants: MotorTuningConstants,
    ) -> Result<(), MotorError> {
        self.validate_port()?;

        let mut constants = V5_DeviceMotorPid::from(constants);
        unsafe { vexDeviceMotorPositionPidSet(self.device, &mut constants) }

        Ok(())
    }
}

impl SmartDevice for Motor {
    fn port_number(&self) -> u8 {
        self.port.number()
    }

    fn device_type(&self) -> SmartDeviceType {
        SmartDeviceType::Motor
    }
}
impl From<Motor> for SmartPort {
    fn from(device: Motor) -> Self {
        device.port
    }
}

/// Determines how a motor should act when braking.
#[derive(Debug, Clone, Copy, Eq, PartialEq)]
pub enum BrakeMode {
    /// Motor never brakes.
    Coast,

    /// Motor uses regenerative braking to slow down faster.
    Brake,

    /// Motor exerts force holding itself in the same position.
    Hold,
}

impl From<V5MotorBrakeMode> for BrakeMode {
    fn from(value: V5MotorBrakeMode) -> Self {
        match value {
            V5MotorBrakeMode::kV5MotorBrakeModeBrake => Self::Brake,
            V5MotorBrakeMode::kV5MotorBrakeModeCoast => Self::Coast,
            V5MotorBrakeMode::kV5MotorBrakeModeHold => Self::Hold,
            _ => unreachable!(),
        }
    }
}

impl From<BrakeMode> for V5MotorBrakeMode {
    fn from(value: BrakeMode) -> Self {
        match value {
            BrakeMode::Brake => Self::kV5MotorBrakeModeBrake,
            BrakeMode::Coast => Self::kV5MotorBrakeModeCoast,
            BrakeMode::Hold => Self::kV5MotorBrakeModeHold,
        }
    }
}

bitflags! {
    /// The fault flags returned by a [`Motor`].
    #[derive(Debug, Clone, Copy, Eq, PartialEq)]
    pub struct MotorFaults: u32 {
        /// The motor's temperature is above its limit.
        const OVER_TEMPERATURE = 0x01;

        /// The motor is over current.
        const OVER_CURRENT = 0x04;

        /// The motor's H-bridge has encountered a fault.
        const DRIVER_FAULT = 0x02;

        /// The motor's H-bridge is over current.
        const DRIVER_OVER_CURRENT = 0x08;
    }
}

bitflags! {
    /// The status bits returned by a [`Motor`].
    #[derive(Debug, Clone, Copy, Eq, PartialEq)]
    pub struct MotorStatus: u32 {
        /// Failed to communicate with the motor
        const BUSY = 0x01;

        /// The motor is currently near zero velocity.
        #[deprecated(
            since = "0.9.0",
            note = "This flag will never be set by the hardware, even though it exists in the SDK. This may change in the future."
        )]
        const ZERO_VELOCITY = 0x02;

        /// The motor is at its zero position.
        #[deprecated(
            since = "0.9.0",
            note = "This flag will never be set by the hardware, even though it exists in the SDK. This may change in the future."
        )]
        const ZERO_POSITION = 0x04;
    }
}

/// Internal gearset used by VEX smart motors.
#[derive(Debug, Clone, Copy, PartialEq, Eq)]
pub enum Gearset {
    /// 36:1 gear ratio
    Red,
    /// 18:1 gear ratio
    Green,
    /// 6:1 gear ratio
    Blue,
}

impl Gearset {
    /// 36:1 gear ratio (alias to `Self::Red`)
    pub const RATIO_36: Gearset = Self::Red;
    /// 18:1 gear ratio (alias to `Self::Green`)
    pub const RATIO_18: Gearset = Self::Green;
    /// 6:1 gear ratio (alias to `Self::Blue`)
    pub const RATIO_6: Gearset = Self::Blue;

    /// 100 rpm gearset (alias to `Self::Red`)
    pub const RPM_100: Gearset = Self::Red;
    /// 200 rpm (alias to `Self::Green`)
    pub const RPM_200: Gearset = Self::Green;
    /// 600 rpm (alias to `Self::Blue`)
    pub const RPM_600: Gearset = Self::Blue;

    /// Rated max speed for a smart motor with a [`Red`](Gearset::Red) gearset.
    pub const MAX_RED_RPM: f64 = 100.0;
    /// Rated speed for a smart motor with a [`Green`](Gearset::Green) gearset.
    pub const MAX_GREEN_RPM: f64 = 200.0;
    /// Rated speed for a smart motor with a [`Blue`](Gearset::Blue) gearset.
    pub const MAX_BLUE_RPM: f64 = 600.0;

    /// Number of encoder ticks per revolution for the [`Red`](Gearset::Red) gearset.
    pub const RED_TICKS_PER_REVOLUTION: u32 = 1800;
    /// Number of encoder ticks per revolution for the [`Green`](Gearset::Green) gearset.
    pub const GREEN_TICKS_PER_REVOLUTION: u32 = 900;
    /// Number of encoder ticks per revolution for the [`Blue`](Gearset::Blue) gearset.
    pub const BLUE_TICKS_PER_REVOLUTION: u32 = 300;

    /// Get the rated maximum speed for this motor gearset.
    #[must_use]
    pub const fn max_rpm(&self) -> f64 {
        match self {
            Self::Red => Self::MAX_RED_RPM,
            Self::Green => Self::MAX_GREEN_RPM,
            Self::Blue => Self::MAX_BLUE_RPM,
        }
    }

    /// Get the number of encoder ticks per revolution for this motor gearset.
    #[must_use]
    pub const fn ticks_per_revolution(&self) -> u32 {
        match self {
            Self::Red => Self::RED_TICKS_PER_REVOLUTION,
            Self::Green => Self::GREEN_TICKS_PER_REVOLUTION,
            Self::Blue => Self::BLUE_TICKS_PER_REVOLUTION,
        }
    }
}

impl From<V5MotorGearset> for Gearset {
    fn from(value: V5MotorGearset) -> Self {
        match value {
            V5MotorGearset::kMotorGearSet_06 => Self::Blue,
            V5MotorGearset::kMotorGearSet_18 => Self::Green,
            V5MotorGearset::kMotorGearSet_36 => Self::Red,
            _ => unreachable!(),
        }
    }
}

impl From<Gearset> for V5MotorGearset {
    fn from(value: Gearset) -> Self {
        match value {
            Gearset::Blue => Self::kMotorGearSet_06,
            Gearset::Green => Self::kMotorGearSet_18,
            Gearset::Red => Self::kMotorGearSet_36,
        }
    }
}

/// Holds the information about a Motor's position or velocity PID controls.
///
/// # Hardware Safety
///
/// Modifying internal motor control is **dangerous**, and can result in permanent hardware damage
/// to smart motors if done incorrectly. Use these functions entirely at your own risk.
///
/// VEX has chosen not to disclose the default constants used by smart motors, and currently
/// has no plans to do so. As such, the units and finer details of [`MotorTuningConstants`] are not
/// well-known or understood, as we have no reference for what these constants should look
/// like.
// #[cfg(feature = "dangerous_motor_tuning")]
#[derive(Debug, Clone, Copy, PartialEq)]
pub struct MotorTuningConstants {
    /// The feedforward constant.
    pub kf: f64,

    /// The proportional constant.
    pub kp: f64,

    /// The integral constant.
    pub ki: f64,

    /// The derivative constant.
    pub kd: f64,

    /// A constant used for filtering the profile acceleration.
    pub filter: f64,

    /// The integral limit.
    ///
    /// Presumably used for anti-windup protection.
    pub integral_limit: f64,

    /// The threshold for determining if a position movement has reached its goal.
    ///
    /// This has no effect for velocity PID calculations.
    pub tolerance: f64,

    /// The rate at which the PID computation is run in ms.
    pub sample_rate: Duration,
}

#[cfg(feature = "dangerous_motor_tuning")]
impl From<MotorTuningConstants> for V5_DeviceMotorPid {
    fn from(value: MotorTuningConstants) -> Self {
        Self {
            kf: (value.kf * 16.0) as u8,
            kp: (value.kp * 16.0) as u8,
            ki: (value.ki * 16.0) as u8,
            kd: (value.kd * 16.0) as u8,
            filter: (value.filter * 16.0) as u8,
            limit: (value.integral_limit * 16.0) as u16,
            threshold: (value.tolerance * 16.0) as u8,
            loopspeed: (value.sample_rate.as_millis() * 16) as u8,
            ..Default::default()
        }
    }
}

#[derive(Debug, Snafu)]
/// Errors that can occur when using a motor.
pub enum MotorError {
    /// Failed to communicate with the motor while attempting to read flags.
    Busy,

    /// Generic port related error.
    #[snafu(display("{source}"), context(false))]
    Port {
        /// The source of the error.
        source: PortError,
    },

    /// Attempted to set a gearset on a EXP motor.
    SetGearsetExp,
}<|MERGE_RESOLUTION|>--- conflicted
+++ resolved
@@ -148,19 +148,14 @@
     /// The rate at which data can be written to a [`Motor`].
     pub const DATA_WRITE_INTERVAL: Duration = Duration::from_millis(5);
 
-<<<<<<< HEAD
-    /// Create a new motor from a smart port index.
+    /// Create a new V5 or EXP motor.
     #[must_use]
-    pub fn new(port: SmartPort, gearset: Gearset, direction: Direction) -> Self {
-=======
-    /// Create a new V5 or EXP motor.
     fn new_with_type(
         port: SmartPort,
         gearset: Gearset,
         direction: Direction,
         motor_type: MotorType,
     ) -> Self {
->>>>>>> 3bc11abc
         let device = unsafe { port.device_handle() }; // SAFETY: This function is only called once on this port.
 
         // NOTE: SDK properly stores device state when unplugged, meaning that we can safely
@@ -186,11 +181,13 @@
 
     /// Creates a new 11W (V5) Smart Motor.
     /// See [`Motor::new_exp`] to create a 5.5W (EXP) Smart Motor.
+    #[must_use]
     pub fn new(port: SmartPort, gearset: Gearset, direction: Direction) -> Self {
         Self::new_with_type(port, gearset, direction, MotorType::V5)
     }
     /// Creates a new 5.5W (EXP) Smart Motor.
     /// See [`Motor::new`] to create a 11W (V5) Smart Motor.
+    #[must_use]
     pub fn new_exp(port: SmartPort, direction: Direction) -> Self {
         Self::new_with_type(port, Gearset::Green, direction, MotorType::Exp)
     }
@@ -352,6 +349,7 @@
     }
 
     /// Gets the type of the motor
+    #[must_use]
     pub const fn motor_type(&self) -> MotorType {
         self.motor_type
     }
@@ -365,6 +363,7 @@
     }
 
     /// Gets the maximum voltage for the motor based off of its [motor type](Motor::motor_type).
+    #[must_use]
     pub const fn max_voltage(&self) -> f64 {
         self.motor_type.max_voltage()
     }
