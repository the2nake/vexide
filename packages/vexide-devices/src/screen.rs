//! Brain screen display and touch functions.
//!
//! Contains user calls to the v5 screen for touching and displaying graphics.
//! The [`Fill`] trait can be used to draw shapes and text to the screen.

use alloc::{ffi::CString, string::String, vec::Vec};
use core::mem;

use snafu::Snafu;
use vex_sdk::{
    vexDisplayBackgroundColor, vexDisplayBigCenteredString, vexDisplayBigString,
    vexDisplayBigStringAt, vexDisplayCenteredString, vexDisplayCircleDraw, vexDisplayCircleFill,
    vexDisplayCopyRect, vexDisplayErase, vexDisplayForegroundColor, vexDisplayLineDraw,
    vexDisplayPixelSet, vexDisplayRectDraw, vexDisplayRectFill, vexDisplayScroll,
    vexDisplayScrollRect, vexDisplaySmallStringAt, vexDisplayString, vexDisplayStringAt,
    vexTouchDataGet, V5_TouchEvent, V5_TouchStatus,
};

use crate::color::{IntoRgb, Rgb};

/// Represents the physical display on the V5 Brain.
#[derive(Debug, Eq, PartialEq)]
pub struct Screen {
    writer_buffer: String,
    current_line: i16,
}

impl core::fmt::Write for Screen {
    fn write_str(&mut self, text: &str) -> core::fmt::Result {
        for character in text.chars() {
            if character == '\n' {
                if self.current_line > (Self::MAX_VISIBLE_LINES as i16 - 2) {
                    self.scroll(0, Self::LINE_HEIGHT)
                        .map_err(|_| core::fmt::Error)?;
                } else {
                    self.current_line += 1;
                }

                self.flush_writer().map_err(|_| core::fmt::Error)?;
            } else {
                self.writer_buffer.push(character);
            }
        }

        self.fill(
            &Text::new(
                self.writer_buffer.as_str(),
                TextPosition::Line(self.current_line),
                TextFormat::Medium,
            ),
            Rgb::WHITE,
        );

        Ok(())
    }
}

/// A type implementing this trait can draw a filled shape to the display.
pub trait Fill {
    /// Draw a filled shape to the display.
    fn fill(&self, screen: &mut Screen, color: impl IntoRgb);
}

/// A type implementing this trait can draw an outlined shape to the display.
pub trait Stroke {
    /// Draw an outlined shape to the display.
    fn stroke(&self, screen: &mut Screen, color: impl IntoRgb);
}

/// A circle that can be drawn on the screen.
#[derive(Debug, Clone, Copy, Eq, PartialEq)]
pub struct Circle {
    x: i16,
    y: i16,
    radius: i16,
}

impl Circle {
    /// Create a circle with the given coordinates and radius.
    /// The coordinates are the center of the circle.
    pub const fn new(x: i16, y: i16, radius: i16) -> Self {
        Self { x, y, radius }
    }
}

impl Fill for Circle {
    fn fill(&self, _screen: &mut Screen, color: impl IntoRgb) {
        unsafe {
            vexDisplayForegroundColor(color.into_rgb().into());
            vexDisplayCircleFill(self.x as _, self.y as _, self.radius as _);
        }
    }
}

impl Stroke for Circle {
    fn stroke(&self, _screen: &mut Screen, color: impl IntoRgb) {
        unsafe {
            vexDisplayForegroundColor(color.into_rgb().into());
            vexDisplayCircleDraw(self.x as _, self.y as _, self.radius as _);
        }
    }
}

/// A line that can be drawn on the screen.
/// The width is the same as the pen width.
#[derive(Debug, Clone, Copy, Eq, PartialEq)]
pub struct Line {
    x0: i16,
    y0: i16,
    x1: i16,
    y1: i16,
}

impl Line {
    /// Create a new line with the given coordinates.
    pub const fn new(x0: i16, y0: i16, x1: i16, y1: i16) -> Self {
        Self { x0, y0, x1, y1 }
    }
}

impl Fill for Line {
    fn fill(&self, _screen: &mut Screen, color: impl IntoRgb) {
        unsafe {
            vexDisplayForegroundColor(color.into_rgb().into());
            vexDisplayLineDraw(self.x0 as _, self.y0 as _, self.x1 as _, self.y1 as _);
        }
    }
}

/// A rectangle that can be drawn on the screen.
#[derive(Debug, Clone, Copy, Eq, PartialEq)]
pub struct Rect {
    x0: i16,
    y0: i16,
    x1: i16,
    y1: i16,
}

impl Rect {
    /// Create a new rectangle with the given coordinates.
    pub const fn new(start_x: i16, start_y: i16, end_x: i16, end_y: i16) -> Self {
        Self {
            x0: start_x,
            y0: start_y,
            x1: end_x,
            y1: end_y,
        }
    }
}

impl Stroke for Rect {
    fn stroke(&self, _screen: &mut Screen, color: impl IntoRgb) {
        unsafe {
            vexDisplayForegroundColor(color.into_rgb().into());
            vexDisplayRectDraw(self.x0 as _, self.y0 as _, self.x1 as _, self.y1 as _);
        }
    }
}

impl Fill for Rect {
    fn fill(&self, _screen: &mut Screen, color: impl IntoRgb) {
        unsafe {
            vexDisplayForegroundColor(color.into_rgb().into());
            vexDisplayRectFill(self.x0 as _, self.y0 as _, self.x1 as _, self.y1 as _)
        }
    }
}

/// Options for how a text object should be formatted.
#[derive(Debug, Clone, Copy, Eq, PartialEq)]
pub enum TextFormat {
    /// Small text.
    Small,
    /// Medium text.
    Medium,
    /// Large text.
    Large,
    /// Medium horizontally centered text.
    MediumCenter,
    /// Large horizontally centered text.
    LargeCenter,
}

/// The position of a text object on the screen.
#[derive(Debug, Clone, Copy, Eq, PartialEq)]
pub enum TextPosition {
    /// A point to draw the text at.
    Point(i16, i16),
    /// A line number to draw the text at.
    Line(i16),
}

/// A peice of text that can be drawn on the display.
#[derive(Debug, Clone, Eq, PartialEq)]
pub struct Text {
    position: TextPosition,
    text: CString,
    format: TextFormat,
}

impl Text {
    /// Create a new text with a given position and format
    pub fn new(text: &str, position: TextPosition, format: TextFormat) -> Self {
        Self {
            text: CString::new(text)
                .expect("CString::new encountered NUL (U+0000) byte in non-terminating position."),
            position,
            format,
        }
    }
}

impl Fill for Text {
    fn fill(&self, _screen: &mut Screen, color: impl IntoRgb) {
        // This implementation is technically broken because it doesn't account errno.
        // This will be fixed once we have switched to vex-sdk.
        unsafe {
            vexDisplayForegroundColor(color.into_rgb().into());

            match self.position {
                TextPosition::Point(x, y) => match self.format {
                    TextFormat::Small | TextFormat::LargeCenter => {
                        vexDisplaySmallStringAt(x as i32, y as i32, self.text.as_ptr())
                    }
                    TextFormat::Medium | TextFormat::MediumCenter => {
                        vexDisplayStringAt(x as i32, y as i32, self.text.as_ptr())
                    }
                    TextFormat::Large => {
                        vexDisplayBigStringAt(x as i32, y as i32, self.text.as_ptr())
                    }
                },
                TextPosition::Line(line) => match self.format {
                    TextFormat::Small | TextFormat::Medium => {
                        vexDisplayString(line as i32, self.text.as_ptr())
                    }
                    TextFormat::Large => vexDisplayBigString(line as i32, self.text.as_ptr()),
                    TextFormat::MediumCenter => {
                        vexDisplayCenteredString(line as i32, self.text.as_ptr())
                    }
                    TextFormat::LargeCenter => {
                        vexDisplayBigCenteredString(line as i32, self.text.as_ptr())
                    }
                },
            };
        }
    }
}

/// A touch event on the screen.
#[derive(Debug, Clone, Copy, Eq, PartialEq)]
pub struct TouchEvent {
    /// Touch state.
    pub state: TouchState,
    /// X coordinate of the touch.
    pub x: i16,
    /// Y coordinate of the touch.
    pub y: i16,
    /// how many times the screen has been pressed.
    pub press_count: i32,
    /// how many times the screen has been released.
    pub release_count: i32,
}

/// The state of a given touch.
#[derive(Debug, Clone, Copy, Eq, PartialEq)]
pub enum TouchState {
    /// The touch has been released.
    Released,
    /// The screen has been touched.
    Pressed,
    /// The touch is still being held.
    Held,
}

impl From<V5_TouchEvent> for TouchState {
    fn from(value: V5_TouchEvent) -> Self {
        match value {
            V5_TouchEvent::kTouchEventPress => Self::Pressed,
            V5_TouchEvent::kTouchEventRelease => Self::Released,
            V5_TouchEvent::kTouchEventPressAuto => Self::Held,
            _ => unreachable!(),
        }
    }
}

impl Screen {
    /// The maximum number of lines that can be visible on the screen at once.
    pub const MAX_VISIBLE_LINES: usize = 12;

    /// The height of a single line of text on the screen.
    pub const LINE_HEIGHT: i16 = 20;

    /// The horizontal resolution of the display.
    pub const HORIZONTAL_RESOLUTION: i16 = 480;

    /// The vertical resolution of the writable part of the display.
    pub const VERTICAL_RESOLUTION: i16 = 240;

    /// Create a new screen.
    ///
    /// # Safety
    ///
    /// Creating new `Screen`s is inherently unsafe due to the possibility of constructing
    /// more than one screen at once allowing multiple mutable references to the same
    /// hardware device. Prefer using [`Peripherals`](crate::peripherals::Peripherals) to register devices if possible.
    pub unsafe fn new() -> Self {
        Self {
            current_line: 0,
            writer_buffer: String::default(),
        }
    }

    fn flush_writer(&mut self) -> Result<(), ScreenError> {
        self.fill(
            &Text::new(
                self.writer_buffer.as_str(),
                TextPosition::Line(self.current_line),
                TextFormat::Medium,
            ),
            Rgb::WHITE,
        );

        self.writer_buffer.clear();

        Ok(())
    }

    /// Scroll the entire display buffer.
    ///
    /// This function effectively y-offsets all pixels drawn to the display buffer by
    /// a number (`offset`) of pixels.
    pub fn scroll(&mut self, start: i16, offset: i16) -> Result<(), ScreenError> {
        unsafe { vexDisplayScroll(start as i32, offset as i32) }

        Ok(())
    }

    /// Scroll a region of the screen.
    ///
    /// This will effectively y-offset the display buffer in this area by
    /// `offset` pixels.
    pub fn scroll_area(
        &mut self,
        x0: i16,
        y0: i16,
        x1: i16,
        y1: i16,
        offset: i16,
    ) -> Result<(), ScreenError> {
        unsafe { vexDisplayScrollRect(x0 as i32, y0 as i32, x1 as i32, y1 as i32, offset as i32) }

        Ok(())
    }

    /// Draw a filled object to the screen.
    pub fn fill(&mut self, shape: &impl Fill, color: impl IntoRgb) {
        shape.fill(self, color)
    }

    /// Draw an outlined object to the screen.
    pub fn stroke(&mut self, shape: &impl Stroke, color: impl IntoRgb) {
        shape.stroke(self, color)
    }

    /// Wipe the entire display buffer, filling it with a specified color.
    pub fn erase(color: impl IntoRgb) {
        unsafe {
            vexDisplayBackgroundColor(color.into_rgb().into());
            vexDisplayErase();
        };
    }

    /// Draw a color to a specified pixel position on the screen.
    pub fn draw_pixel(x: i16, y: i16) {
        unsafe {
            vexDisplayPixelSet(x as _, y as _);
        }
    }

    /// Draw a buffer of pixel colors to a specified region of the screen.
    pub fn draw_buffer<T, I>(
        &mut self,
        x0: i16,
        y0: i16,
        x1: i16,
        y1: i16,
        buf: T,
        src_stride: i32,
    ) -> Result<(), ScreenError>
    where
        T: IntoIterator<Item = I>,
        I: IntoRgb,
    {
        let mut raw_buf = buf
            .into_iter()
            .map(|i| i.into_rgb().into())
            .collect::<Vec<_>>();
        // Convert the coordinates to u32 to avoid overflows when multiplying.
        let expected_size = ((x1 - x0) as u32 * (y1 - y0) as u32) as usize;
        if raw_buf.len() != expected_size {
            return Err(ScreenError::BufferSize {
                buffer_size: raw_buf.len(),
                expected_size,
            });
        }

        // SAFETY: The buffer is guaranteed to be the correct size.
        unsafe {
            vexDisplayCopyRect(
                x0 as _,
                y0 as _,
                x1 as _,
                y1 as _,
                raw_buf.as_mut_ptr(),
                src_stride,
            );
        }

        Ok(())
    }

<<<<<<< HEAD
=======
    /// Draw an error box to the screen.
    ///
    /// This function is internally used by the pros-rs panic handler for displaying
    /// panic messages graphically before exiting.
    pub fn draw_error(&mut self, msg: &str) -> Result<(), ScreenError> {
        const ERROR_BOX_MARGIN: i16 = 16;
        const ERROR_BOX_PADDING: i16 = 16;
        const LINE_MAX_WIDTH: usize = 52;

        let error_box_rect = Rect::new(
            ERROR_BOX_MARGIN,
            ERROR_BOX_MARGIN,
            Self::HORIZONTAL_RESOLUTION - ERROR_BOX_MARGIN,
            Self::VERTICAL_RESOLUTION - ERROR_BOX_MARGIN,
        );

        self.fill(&error_box_rect, Rgb::RED);
        self.stroke(&error_box_rect, Rgb::WHITE);

        let mut buffer = String::new();
        let mut line: i16 = 0;

        for (i, character) in msg.char_indices() {
            if !character.is_ascii_control() {
                buffer.push(character);
            }

            if character == '\n' || ((buffer.len() % LINE_MAX_WIDTH == 0) && (i > 0)) {
                self.fill(
                    &Text::new(
                        buffer.as_str(),
                        TextPosition::Point(
                            ERROR_BOX_MARGIN + ERROR_BOX_PADDING,
                            ERROR_BOX_MARGIN + ERROR_BOX_PADDING + (line * Self::LINE_HEIGHT),
                        ),
                        TextFormat::Small,
                    ),
                    Rgb::WHITE,
                );

                line += 1;
                buffer.clear();
            }
        }

        self.fill(
            &Text::new(
                buffer.as_str(),
                TextPosition::Point(
                    ERROR_BOX_MARGIN + ERROR_BOX_PADDING,
                    ERROR_BOX_MARGIN + ERROR_BOX_PADDING + (line * Self::LINE_HEIGHT),
                ),
                TextFormat::Small,
            ),
            Rgb::WHITE,
        );

        Ok(())
    }

>>>>>>> 36dfffeb
    /// Get the current touch status of the screen.
    pub fn touch_status(&self) -> TouchEvent {
        // vexTouchDataGet (probably) doesn't read from the given status pointer so this is fine.
        let mut touch_status: V5_TouchStatus = unsafe { mem::zeroed() };

        unsafe {
            vexTouchDataGet(&mut touch_status as *mut _);
        }

        TouchEvent {
            state: touch_status.lastEvent.into(),
            x: touch_status.lastXpos,
            y: touch_status.lastYpos,
            press_count: touch_status.pressCount,
            release_count: touch_status.releaseCount,
        }
    }
}

#[derive(Debug, Snafu)]
/// Errors that can occur when interacting with the screen.
pub enum ScreenError {
    /// The given buffer of colors was wrong size to fill the specified area.
    BufferSize {
        /// The size of the buffer.
        buffer_size: usize,
        /// The expected size of the buffer.
        expected_size: usize,
    },
}<|MERGE_RESOLUTION|>--- conflicted
+++ resolved
@@ -419,69 +419,6 @@
         Ok(())
     }
 
-<<<<<<< HEAD
-=======
-    /// Draw an error box to the screen.
-    ///
-    /// This function is internally used by the pros-rs panic handler for displaying
-    /// panic messages graphically before exiting.
-    pub fn draw_error(&mut self, msg: &str) -> Result<(), ScreenError> {
-        const ERROR_BOX_MARGIN: i16 = 16;
-        const ERROR_BOX_PADDING: i16 = 16;
-        const LINE_MAX_WIDTH: usize = 52;
-
-        let error_box_rect = Rect::new(
-            ERROR_BOX_MARGIN,
-            ERROR_BOX_MARGIN,
-            Self::HORIZONTAL_RESOLUTION - ERROR_BOX_MARGIN,
-            Self::VERTICAL_RESOLUTION - ERROR_BOX_MARGIN,
-        );
-
-        self.fill(&error_box_rect, Rgb::RED);
-        self.stroke(&error_box_rect, Rgb::WHITE);
-
-        let mut buffer = String::new();
-        let mut line: i16 = 0;
-
-        for (i, character) in msg.char_indices() {
-            if !character.is_ascii_control() {
-                buffer.push(character);
-            }
-
-            if character == '\n' || ((buffer.len() % LINE_MAX_WIDTH == 0) && (i > 0)) {
-                self.fill(
-                    &Text::new(
-                        buffer.as_str(),
-                        TextPosition::Point(
-                            ERROR_BOX_MARGIN + ERROR_BOX_PADDING,
-                            ERROR_BOX_MARGIN + ERROR_BOX_PADDING + (line * Self::LINE_HEIGHT),
-                        ),
-                        TextFormat::Small,
-                    ),
-                    Rgb::WHITE,
-                );
-
-                line += 1;
-                buffer.clear();
-            }
-        }
-
-        self.fill(
-            &Text::new(
-                buffer.as_str(),
-                TextPosition::Point(
-                    ERROR_BOX_MARGIN + ERROR_BOX_PADDING,
-                    ERROR_BOX_MARGIN + ERROR_BOX_PADDING + (line * Self::LINE_HEIGHT),
-                ),
-                TextFormat::Small,
-            ),
-            Rgb::WHITE,
-        );
-
-        Ok(())
-    }
-
->>>>>>> 36dfffeb
     /// Get the current touch status of the screen.
     pub fn touch_status(&self) -> TouchEvent {
         // vexTouchDataGet (probably) doesn't read from the given status pointer so this is fine.
