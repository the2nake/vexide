[package]
name = "examples"
edition = "2021"
version = "0.0.1"

[dev-dependencies]
vexide = { path = "packages/vexide" }

[workspace]
members = ["packages/*"]
resolver = "2"

[workspace.lints.rust]
<<<<<<< HEAD
rust_2018_idioms = "warn"
rust_2024_compatibility = "warn"
future_incompatible = "warn"
let_underscore = "warn"
=======
rust_2018_idioms = { level = "warn", priority = -1 }
>>>>>>> 3bc11abc
missing_docs = "warn"
unsafe_op_in_unsafe_fn = "deny"

[workspace.dependencies]
snafu = { version = "0.8.0", default-features = false, features = [
    "rust_1_61",
    "unstable-core-error",
] }
vexide-async = { version = "0.1.4", path = "packages/vexide-async", default-features = false }
vexide-core = { version = "0.4.1", path = "packages/vexide-core", default-features = false }
vexide-devices = { version = "0.4.1", path = "packages/vexide-devices", default-features = false }
vexide-panic = { version = "0.1.4", path = "packages/vexide-panic", default-features = false }
vexide-startup = { version = "0.3.1", path = "packages/vexide-startup", default-features = false }
vexide-graphics = { version = "0.1.4", path = "packages/vexide-graphics", default-features = false }
vexide-macro = { version = "0.3.0", path = "packages/vexide-macro", default-features = false }
vex-sdk = "0.22.0"
no_std_io = { version = "0.6.0", features = ["alloc"] }

[workspace.lints.clippy]
missing_const_for_fn = "warn"
pedantic = "warn"
module_name_repetitions = "allow"
doc_markdown = "allow"
cast_possible_truncation = "allow"
cast_sign_loss = "allow"
missing_panics_doc = "allow"
cast_possible_wrap = "allow"
match_bool = "allow"<|MERGE_RESOLUTION|>--- conflicted
+++ resolved
@@ -11,14 +11,10 @@
 resolver = "2"
 
 [workspace.lints.rust]
-<<<<<<< HEAD
-rust_2018_idioms = "warn"
-rust_2024_compatibility = "warn"
-future_incompatible = "warn"
-let_underscore = "warn"
-=======
 rust_2018_idioms = { level = "warn", priority = -1 }
->>>>>>> 3bc11abc
+rust_2024_compatibility = { level = "warn", priority = -1 }
+future_incompatible = { level = "warn", priority = -1 }
+let_underscore = { level = "warn", priority = -1 }
 missing_docs = "warn"
 unsafe_op_in_unsafe_fn = "deny"
 
