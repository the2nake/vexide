--- conflicted
+++ resolved
@@ -50,12 +50,9 @@
 - Overhauled the `competition` module with more straightforward getters for competition state. (#38) (**Breaking Change**)
 - LLEMU-related macros have been prefixed with `llemu_` (e.g. `llemu_println`). (**Breaking Change**) (#30)
 - Added `Debug`, `Copy`, and `Clone` derives for common structs (#37)
-<<<<<<< HEAD
 - Renamed `InertialSensor::is_calibrating` to `InertialSensor::calibrating`. (**Breaking Change**) (#65)
-=======
 - Battery API functions now return `Result<_, BatteryError>`. (**Breaking Change**) (#62)
 - Renamed `battery::get_capacity` to `battery::capacity`, `battery::get_current` -> `battery::current`, `battery::get_temperature` -> `battery::temperature`, `battery::get_voltage` -> `battery::voltage`. (**Breaking Change**) (#62)
->>>>>>> f3641153
 
 ### Removed
 
